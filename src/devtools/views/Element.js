--- conflicted
+++ resolved
@@ -1,13 +1,6 @@
 // @flow
 
-import React, {
-  Fragment,
-  useCallback,
-  useContext,
-  useMemo,
-  useRef,
-  useEffect,
-} from 'react';
+import React, { Fragment, useCallback, useContext, useEffect, useMemo, useRef } from 'react';
 import { ElementTypeClass, ElementTypeFunction } from 'src/devtools/types';
 import { createRegExp } from './utils';
 import { TreeContext } from './TreeContext';
@@ -40,6 +33,16 @@
     }
   }, [id, selectOwner]);
 
+  const ref = useRef();
+
+  useEffect(() => {
+    if (isSelected) {
+      if (ref.current !== null) {
+        ref.current.scrollIntoView();
+      }
+    }
+  }, [isSelected]);
+
   // TODO Add click and key handlers for toggling element open/close state.
 
   const handleClick = useCallback(
@@ -65,17 +68,6 @@
   const showDollarR =
     isSelected && (type === ElementTypeClass || type === ElementTypeFunction);
 
-  const component = useRef(null);
-  useEffect(() => {
-    if (isSelected && component.current !== null) {
-      component.current.scrollIntoView({
-        behavior: 'smooth',
-        block: 'center',
-        inline: 'center',
-      });
-    }
-  }, [isSelected]);
-
   // TODO styles.SelectedElement is 100% width but it doesn't take horizontal overflow into account.
 
   return (
@@ -88,13 +80,8 @@
         paddingLeft: `${(depth - baseDepth) * 0.75 + 0.25}rem`,
       }}
     >
-<<<<<<< HEAD
-      <span className={styles.Component}>
+      <span className={styles.Component} ref={ref}>
         <DisplayName displayName={displayName} id={((id: any): number)} />
-=======
-      <span ref={component} className={styles.Component}>
-        <DisplayName displayName={displayName} id={id} />
->>>>>>> 044e6ba9
         {key && (
           <Fragment>
             &nbsp;<span className={styles.AttributeName}>key</span>=
